""" utils.py governs the file creation processes for the sciscraper program.
"""
import random
from contextlib import contextmanager
from datetime import datetime
from os import chdir, getcwd, makedirs, path
from typing import Optional
import pandas as pd
<<<<<<< HEAD

from scrape.log import logger

=======
from scrape.log import logger
>>>>>>> ae4de41b

@contextmanager
def change_dir(destination: str):
    """Sets a destination for exported files."""
    cwd = getcwd()
    try:
        __dest = path.realpath(destination)
        makedirs(__dest, exist_ok=True)
        chdir(__dest)
        yield
    finally:
        chdir(cwd)


def export_data(dataframe: Optional[pd.DataFrame], export_dir: str):
    """Export data to the specified export directory.
    If it's a dataframe, then it returns a .csv file.
    """
    now = datetime.now()
    date = now.strftime("%y%m%d")
    with change_dir(export_dir):
        print_id = random.randint(0, 100)
        export_name = f"{date}_sciscraper_{print_id}.csv"
        logger.info(f"A spreadsheet was exported as {export_name} in {export_dir}.")
        if isinstance(dataframe, pd.DataFrame):
            dataframe.to_csv(export_name)
<<<<<<< HEAD
            logger.info(f"\n\n{dataframe.head(10)}")
            logger.info(f"\n\n{dataframe.tail(10)}")
=======
            logger.info(dataframe.head(10))
            logger.info(dataframe.tail(10))
>>>>>>> ae4de41b
<|MERGE_RESOLUTION|>--- conflicted
+++ resolved
@@ -6,13 +6,9 @@
 from os import chdir, getcwd, makedirs, path
 from typing import Optional
 import pandas as pd
-<<<<<<< HEAD
 
 from scrape.log import logger
 
-=======
-from scrape.log import logger
->>>>>>> ae4de41b
 
 @contextmanager
 def change_dir(destination: str):
@@ -39,10 +35,5 @@
         logger.info(f"A spreadsheet was exported as {export_name} in {export_dir}.")
         if isinstance(dataframe, pd.DataFrame):
             dataframe.to_csv(export_name)
-<<<<<<< HEAD
             logger.info(f"\n\n{dataframe.head(10)}")
-            logger.info(f"\n\n{dataframe.tail(10)}")
-=======
-            logger.info(dataframe.head(10))
-            logger.info(dataframe.tail(10))
->>>>>>> ae4de41b
+            logger.info(f"\n\n{dataframe.tail(10)}")