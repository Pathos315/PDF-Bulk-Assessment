--- conflicted
+++ resolved
@@ -6,10 +6,7 @@
 import os
 from contextlib import suppress
 from datetime import datetime
-<<<<<<< HEAD
 from time import sleep
-=======
->>>>>>> 40a99b0b
 
 import requests
 from bs4 import BeautifulSoup
@@ -62,13 +59,9 @@
                 response.raise_for_status()
                 print(response.status_code)
                 soup = BeautifulSoup(response.text, "lxml")
-<<<<<<< HEAD
                 links = [
                     (item["onclick"]).split("=")[1].strip("'")
-=======
-                links = list(
-                    (str(item["onclick"]).split("=")[1]).strip("'")
->>>>>>> 40a99b0b
+
                     for item in soup.select("button[onclick^='location.href=']")
                 ]
                 return [self.enrich_scrape(search_text, link) for link in links]
