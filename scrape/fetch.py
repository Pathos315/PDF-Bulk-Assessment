r"""Contains methods that take various files, which each
return varying dataframes or directories for each"""

from enum import Enum
from fnmatch import fnmatch
from os import listdir, path

import pandas as pd
from tqdm import tqdm

from scrape.config import ScrapeConfig
from scrape.docscraper import DocScraper
from scrape.jsonscraper import JSONScraper
<<<<<<< HEAD
=======
from scrape.log import logger
from scrape.docscraper import DocScraper
>>>>>>> 66ebf8a6


class Column(Enum):
    DOI = "doi"
    TITLE = "title"
    ABSTRACT = "abstract"
    ID = "id"
    CITED = "cited_dimensions_ids"
    WORDSCORE = "wordscore"
<<<<<<< HEAD

=======
>>>>>>> 66ebf8a6

def filter_types(target: list):
    """filter_types _summary_

    Args:
        data (_type_): _description_

    Returns:
        list[str]: _description_
    """
    return [
        search_text
        for search_text in target
        if not isinstance(search_text, (type(None), float))
    ]
<<<<<<< HEAD


def serialize_data(target: pd.DataFrame, column: Column, filtered: bool = True) -> list:
    series: pd.Series = target[column]
    series_list = series.to_list()
    if not filtered:
        return series_list
    return filter_types(series_list)
=======
>>>>>>> 66ebf8a6

def serialize_data(target: pd.DataFrame, column: Column, filtered: bool = True) -> list:
    series: pd.Series = target[column]
    series_list = series.to_list()
    if not filtered:
        return series_list
    return filter_types(series_list)

def unpack_csv(target: str, column: Column, filtered: bool = True) -> list[str]:
    """unpack_csv reads a previously formatted .csv file of papers, identifies
        a specific column of interest, and returns a list of entries,
        with invalid fields either dropped or not.

    Args:
        target (str): the target .csv file as a pathname
        column (Column): the column as a string. Note: It MUST be "doi", "title", "cited_dimensions_ids", "abstract", or "id".
        filtered (bool, optional): Either drop the invalid fields or not. Defaults to True.

    Returns:
        list[str]: A list of entries from the provided column.
    """
    with open(target, newline="", encoding="utf-8") as file_wrapper:
        data_from_csv: pd.Series = pd.read_csv(
            file_wrapper, skip_blank_lines=True, usecols=[column]
        )[column]
        unfiltered_terms: list[str] = data_from_csv.drop_duplicates().to_list()
        if not filtered:
            return unfiltered_terms
        filtered_data: list[str] = filter_types(unfiltered_terms)
        return filtered_data

<<<<<<< HEAD

=======
>>>>>>> 66ebf8a6
def filter_neg_wordscores(
    target: pd.DataFrame, col: Column = "wordscore"
) -> pd.DataFrame:
    filt = target[col] > int(1)
    return target.loc[filt]
<<<<<<< HEAD

=======
>>>>>>> 66ebf8a6

def fetch_terms_from_csv(
    target: str, column: Column, config: ScrapeConfig
) -> pd.DataFrame:
    """fetch_terms_from_csv reads a csv file line by line,
    isolating digital object identifiers (DOIs),
    scrapes the web for each DOIs bibliographic data,
    and places all of that resulting data into a pandas dataframe.
    """
    search_terms: list[str] = unpack_csv(target, column)
    scraper = JSONScraper(config.citations_dataset_url, False)
    return pd.DataFrame(
        [
            scraper.download(search_text)
            for search_text in tqdm(
                search_terms,
                desc=f"Getting entries via their {column} from csv: {target}",
                unit=column,
            )
        ]
    )


def fetch_abstracts_from_dataframe(
    target: pd.DataFrame, config: ScrapeConfig
) -> pd.DataFrame:
    """get_abstracts _summary_

    Args:
        target (pd.DataFrame): _description_
    """
    subset_dict: dict = {"_doi": target["doi"], "_title": target["title"]}
    subset_dataframe: pd.DataFrame = pd.DataFrame(data=subset_dict)
    abstracts: list = serialize_data(target, "abstract")

    scraper = DocScraper(
        target_words_path=config.target_words,
        bycatch_words_path=config.bycatch_words,
        research_words_path=config.research_words,
        tech_words_path=config.tech_words,
        impact_words_path=config.solution_words,
        is_pdf=False,
    )

    return pd.DataFrame(
        [scraper.scrape(summary) for summary in tqdm(abstracts, unit="abstract")]
    ).join(subset_dataframe, how="left", lsuffix="_source")


def fetch_terms_from_pubid(target: pd.DataFrame, config: ScrapeConfig) -> pd.DataFrame:
    """fetch_terms_from_pubid reads a pandas DataFrame,
    takes the cited_dimensions_ids from the DimensionsAPI
    further scrapes the dimensions.ai API for each listed pub_id for each paper, and returns
    bibliographic information for each cited paper.

    Args:
        target (pd.DataFrame): A pandas dataframe.

    Returns:
        pd.DataFrame: a dataframe containing the
        bibliographic information for each of the provided citations
    """
    data_frame: pd.DataFrame = target.explode("cited_dimensions_ids", "title")
    search_terms: list = serialize_data(data_frame, "cited_dimensions_ids")
    scraper = JSONScraper(config.citations_dataset_url, False)
    src_title: pd.Series = data_frame["title"]

    return pd.DataFrame(
        [
            scraper.download(search_text)
            for search_text in tqdm(search_terms, unit="citation")
        ]
    ).join(src_title, how="left", lsuffix="_source")


def fetch_citations_hence(target: pd.DataFrame, config: ScrapeConfig) -> pd.DataFrame:
    """fetch_citations_hence reads a pandas DataFrame,
    takes the provided pubIDs
    scrapes the dimensions.ai API for papers that went on to site site the initially provided paper,
    and it returns bibliographic information on each paper that mentions the initially provided papers.

    Args:
        target (pd.DataFrame): A pandas dataframe.

    Returns:
        pd.DataFrame:  a dataframe containing the bibliographic information for each paper
        that went on to site the initially provided paper
    """
    search_terms = serialize_data(target, "id")
    scraper = JSONScraper(config.citations_dataset_url, True)
    return pd.DataFrame(
        [
            scraper.download(search_text)
            for search_text in tqdm(search_terms, unit="derived papers")
        ]
    )


def fetch_terms_from_pdf_files(config: ScrapeConfig) -> pd.DataFrame:
    """fetch_terms_from_pdf_files goes into a directory, reads through
    each pdf file, parses the text, and then generates entries in a dataframe

    Args:
        config (ScrapeConfig): the directory to be parsed

    Returns:
        pd.DataFrame: the dataframe containing bibliographic data on each pdf.
    """

    search_terms = [
        path.join(config.test_src, file)
        for file in listdir(config.test_src)
        if fnmatch(path.basename(file), "*.pdf")
    ]
    scraper = DocScraper(
        target_words_path=config.target_words,
        bycatch_words_path=config.bycatch_words,
        research_words_path=config.research_words,
        tech_words_path=config.tech_words,
        impact_words_path=config.solution_words,
    )
    return pd.DataFrame(
        [scraper.scrape(file) for file in tqdm(search_terms, unit="file")]
    )



def fetch_abstracts_from_csv(target: str, config: ScrapeConfig) -> pd.DataFrame:
    """get_abstracts _summary_

    Args:
        target (pd.DataFrame): _description_
    """
    abstracts: list[str] = unpack_csv(target, "abstract")

    scraper = DocScraper(
        target_words_path=config.target_words,
        bycatch_words_path=config.bycatch_words,
        research_words_path=config.research_words,
        tech_words_path=config.tech_words,
        impact_words_path=config.solution_words,
        is_pdf=False,
    )

    return pd.DataFrame(
        [scraper.scrape(summary) for summary in tqdm(abstracts, unit="abstract")]
    )<|MERGE_RESOLUTION|>--- conflicted
+++ resolved
@@ -11,11 +11,7 @@
 from scrape.config import ScrapeConfig
 from scrape.docscraper import DocScraper
 from scrape.jsonscraper import JSONScraper
-<<<<<<< HEAD
-=======
 from scrape.log import logger
-from scrape.docscraper import DocScraper
->>>>>>> 66ebf8a6
 
 
 class Column(Enum):
@@ -25,10 +21,7 @@
     ID = "id"
     CITED = "cited_dimensions_ids"
     WORDSCORE = "wordscore"
-<<<<<<< HEAD
-
-=======
->>>>>>> 66ebf8a6
+
 
 def filter_types(target: list):
     """filter_types _summary_
@@ -44,7 +37,6 @@
         for search_text in target
         if not isinstance(search_text, (type(None), float))
     ]
-<<<<<<< HEAD
 
 
 def serialize_data(target: pd.DataFrame, column: Column, filtered: bool = True) -> list:
@@ -53,15 +45,7 @@
     if not filtered:
         return series_list
     return filter_types(series_list)
-=======
->>>>>>> 66ebf8a6
-
-def serialize_data(target: pd.DataFrame, column: Column, filtered: bool = True) -> list:
-    series: pd.Series = target[column]
-    series_list = series.to_list()
-    if not filtered:
-        return series_list
-    return filter_types(series_list)
+
 
 def unpack_csv(target: str, column: Column, filtered: bool = True) -> list[str]:
     """unpack_csv reads a previously formatted .csv file of papers, identifies
@@ -86,19 +70,13 @@
         filtered_data: list[str] = filter_types(unfiltered_terms)
         return filtered_data
 
-<<<<<<< HEAD
-
-=======
->>>>>>> 66ebf8a6
+
 def filter_neg_wordscores(
     target: pd.DataFrame, col: Column = "wordscore"
 ) -> pd.DataFrame:
     filt = target[col] > int(1)
     return target.loc[filt]
-<<<<<<< HEAD
-
-=======
->>>>>>> 66ebf8a6
+
 
 def fetch_terms_from_csv(
     target: str, column: Column, config: ScrapeConfig
@@ -225,7 +203,6 @@
     )
 
 
-
 def fetch_abstracts_from_csv(target: str, config: ScrapeConfig) -> pd.DataFrame:
     """get_abstracts _summary_
 
